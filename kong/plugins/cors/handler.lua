local BasePlugin = require "kong.plugins.base_plugin"


local re_find         = ngx.re.find
local concat          = table.concat
local tostring        = tostring
local ipairs          = ipairs


local NO_CONTENT = 204


local CorsHandler = BasePlugin:extend()


CorsHandler.PRIORITY = 2000
CorsHandler.VERSION = "0.1.0"


local function configure_origin(conf)
  local n_origins = conf.origins ~= nil and #conf.origins or 0
  local set_header = kong.response.set_header

  if n_origins == 0 then
    set_header("Access-Control-Allow-Origin", "*")
    return true
  end

  if n_origins == 1 then
    if conf.origins[1] == "*" then
      set_header("Access-Control-Allow-Origin", "*")
      return true
    end

    set_header("Vary", "Origin")

    -- if this doesnt look like a regex, set the ACAO header directly
    -- otherwise, we'll fall through to an iterative search and
    -- set the ACAO header based on the client Origin
    local from, _, err = re_find(conf.origins[1], "^[A-Za-z0-9.:/-]+$", "jo")
    if err then
      kong.log.err("could not inspect origin for type: ", err)
    end

    if from then
      set_header("Access-Control-Allow-Origin", conf.origins[1])
      return false
    end
  end

  local req_origin = kong.request.get_header("origin")
  if req_origin then
    for _, domain in ipairs(conf.origins) do
      local from, _, err = re_find(req_origin, domain, "jo")
      if err then
        kong.log.err("could not search for domain: ", err)
      end

      if from then
        set_header("Access-Control-Allow-Origin", req_origin)
        set_header("Vary", "Origin")
        return false
      end
    end
  end
  return false
end


local function configure_credentials(conf, allow_all)
  local set_header = kong.response.set_header

<<<<<<< HEAD
  if not conf.credentials then
    return
=======
    -- Access-Control-Allow-Origin is '*', must change it because ACAC cannot
    -- be 'true' if ACAO is '*'.
    local req_origin = ngx.var.http_origin
    if req_origin then
      ngx.header["Access-Control-Allow-Origin"]      = req_origin
      ngx.header["Access-Control-Allow-Credentials"] = "true"
      ngx.header["Vary"] = "Origin"
    end
>>>>>>> 9eb7fe70
  end

  if not allow_all then
    set_header("Access-Control-Allow-Credentials", "true")
    return
  end

  -- Access-Control-Allow-Origin is '*', must change it because ACAC cannot
  -- be 'true' if ACAO is '*'.
  local req_origin = kong.request.get_header("origin")
  if req_origin then
    set_header("Access-Control-Allow-Origin", req_origin)
    set_header("Access-Control-Allow-Credentials", "true")
  end
end


function CorsHandler:new()
  CorsHandler.super.new(self, "cors")
end


function CorsHandler:access(conf)
  CorsHandler.super.access(self)

  if kong.request.get_method() ~= "OPTIONS" then
    return
  end

  -- don't add any response header because we are delegating the preflight to
  -- the upstream API (conf.preflight_continue=true), or because we already
  -- added them all
  kong.ctx.plugin.skip_response_headers = true

  if conf.preflight_continue then
    return
  end

  local allow_all = configure_origin(conf)
  configure_credentials(conf, allow_all)

  local set_header = kong.response.set_header

  if conf.headers then
    set_header("Access-Control-Allow-Headers", concat(conf.headers, ","))

  else
    local acrh = kong.request.get_header("Access-Control-Request-Headers")
    if acrh then
      set_header("Access-Control-Allow-Headers", acrh)
    else
      kong.response.clear_header("Access-Control-Allow-Headers")
    end
  end

  local methods = conf.methods and concat(conf.methods, ",")
                  or "GET,HEAD,PUT,PATCH,POST,DELETE"
  set_header("Access-Control-Allow-Methods", methods)

  if conf.max_age then
    set_header("Access-Control-Max-Age", tostring(conf.max_age))
  end

  return kong.response.exit(NO_CONTENT)
end


function CorsHandler:header_filter(conf)
  CorsHandler.super.header_filter(self)

  if kong.ctx.plugin.skip_response_headers then
    return
  end

  local allow_all = configure_origin(conf)
  configure_credentials(conf, allow_all)

  if conf.exposed_headers then
    kong.response.set_header("Access-Control-Expose-Headers",
                             concat(conf.exposed_headers, ","))
  end
end


return CorsHandler<|MERGE_RESOLUTION|>--- conflicted
+++ resolved
@@ -70,19 +70,8 @@
 local function configure_credentials(conf, allow_all)
   local set_header = kong.response.set_header
 
-<<<<<<< HEAD
   if not conf.credentials then
     return
-=======
-    -- Access-Control-Allow-Origin is '*', must change it because ACAC cannot
-    -- be 'true' if ACAO is '*'.
-    local req_origin = ngx.var.http_origin
-    if req_origin then
-      ngx.header["Access-Control-Allow-Origin"]      = req_origin
-      ngx.header["Access-Control-Allow-Credentials"] = "true"
-      ngx.header["Vary"] = "Origin"
-    end
->>>>>>> 9eb7fe70
   end
 
   if not allow_all then
@@ -96,6 +85,7 @@
   if req_origin then
     set_header("Access-Control-Allow-Origin", req_origin)
     set_header("Access-Control-Allow-Credentials", "true")
+    set_header("Vary", "Origin")
   end
 end
 
