--- conflicted
+++ resolved
@@ -426,10 +426,7 @@
     "  DROP SCHEMA IF EXISTS ", schema ," CASCADE;\n",
     "  CREATE SCHEMA IF NOT EXISTS ", schema, " AUTHORIZATION ", user, ";\n",
     "  GRANT ALL ON SCHEMA ", schema ," TO ", user, ";\n",
-<<<<<<< HEAD
     "  SET SCHEMA ",  self:escape_literal(self.config.schema), ";\n",
-=======
->>>>>>> 32d99de0
     "COMMIT;",
   })
 
@@ -689,10 +686,7 @@
     "  DROP SCHEMA IF EXISTS ", schema, " CASCADE;\n",
     "  CREATE SCHEMA IF NOT EXISTS ", schema, " AUTHORIZATION ", user, ";\n",
     "  GRANT ALL ON SCHEMA ", schema ," TO ", user, ";\n",
-<<<<<<< HEAD
     "  SET SCHEMA ",  self:escape_literal(self.config.schema), ";\n",
-=======
->>>>>>> 32d99de0
     "COMMIT;",
   })
 
@@ -1005,11 +999,7 @@
     user       = kong_config.pg_user,
     password   = kong_config.pg_password,
     database   = kong_config.pg_database,
-<<<<<<< HEAD
     schema     = kong_config.pg_schema or "",
-=======
-    schema     = "",
->>>>>>> 32d99de0
     ssl        = kong_config.pg_ssl,
     ssl_verify = kong_config.pg_ssl_verify,
     cafile     = kong_config.lua_ssl_trusted_certificate,
